/*
 * This file is part of the OpenMV project.
 *
 * Copyright (c) 2013-2021 Ibrahim Abdelkader <iabdalkader@openmv.io>
 * Copyright (c) 2013-2021 Kwabena W. Agyeman <kwagyeman@openmv.io>
 *
 * This work is licensed under the MIT license, see the file LICENSE for details.
 *
 * Sensor abstraction layer for nRF port.
 */
#include <string.h>
#include <stdint.h>
#include <stdbool.h>
#include "py/mphal.h"
#include "cambus.h"
#include "sensor.h"
#include "ov2640.h"
#include "ov5640.h"
#include "ov7725.h"
#include "ov7690.h"
#include "ov7670.h"
#include "ov9650.h"
#include "mt9v034.h"
#include "lepton.h"
#include "hm01b0.h"
#include "framebuffer.h"
#include "omv_boardconfig.h"
#include "unaligned_memcpy.h"
#include "nrf_i2s.h"
#include "hal/nrf_gpio.h"

extern void __fatal_error(const char *msg);

sensor_t sensor = {0};

static uint32_t _vsyncMask;
static uint32_t _hrefMask;
static uint32_t _pclkMask;
static const volatile uint32_t *_vsyncPort;
static const volatile uint32_t *_hrefPort;
static const volatile uint32_t *_pclkPort;

#define interrupts()        __enable_irq()
#define noInterrupts()      __disable_irq()

#define digitalPinToPort(P)		(P/32)

#ifndef digitalPinToBitMask
#define digitalPinToBitMask(P) (1 << (P % 32))
#endif

#ifndef portInputRegister
#define portInputRegister(P) ((P == 0) ? &NRF_P0->IN : &NRF_P1->IN)
#endif

const int resolution[][2] = {
    {0,    0   },
    // C/SIF Resolutions
    {88,   72  },    /* QQCIF     */
    {176,  144 },    /* QCIF      */
    {352,  288 },    /* CIF       */
    {88,   60  },    /* QQSIF     */
    {176,  120 },    /* QSIF      */
    {352,  240 },    /* SIF       */
    // VGA Resolutions
    {40,   30  },    /* QQQQVGA   */
    {80,   60  },    /* QQQVGA    */
    {160,  120 },    /* QQVGA     */
    {320,  240 },    /* QVGA      */
    {640,  480 },    /* VGA       */
    {60,   40  },    /* HQQQVGA   */
    {120,  80  },    /* HQQVGA    */
    {240,  160 },    /* HQVGA     */
    // FFT Resolutions
    {64,   32  },    /* 64x32     */
    {64,   64  },    /* 64x64     */
    {128,  64  },    /* 128x64    */
    {128,  128 },    /* 128x128   */
    // Other
    {128,  160 },    /* LCD       */
    {128,  160 },    /* QQVGA2    */
    {720,  480 },    /* WVGA      */
    {752,  480 },    /* WVGA2     */
    {800,  600 },    /* SVGA      */
    {1024, 768 },    /* XGA       */
    {1280, 1024},    /* SXGA      */
    {1600, 1200},    /* UXGA      */
    {1280, 720 },    /* HD        */
    {1920, 1080},    /* FHD       */
    {2560, 1440},    /* QHD       */
    {2048, 1536},    /* QXGA      */
    {2560, 1600},    /* WQXGA     */
    {2592, 1944},    /* WQXGA2    */
};

static int extclk_config(int frequency)
{
    #ifndef I2S_CONFIG_MCKFREQ_MCKFREQ_32MDIV2
    // Note this define is out of spec and has been removed from hal.
    #define I2S_CONFIG_MCKFREQ_MCKFREQ_32MDIV2 (0x80000000UL) /*!< 32 MHz / 2 = 16.0 MHz */
    #endif

    nrf_gpio_cfg_output(DCMI_XCLK_PIN);

    // Generates 16 MHz signal using I2S peripheral
    NRF_I2S->CONFIG.MCKEN = (I2S_CONFIG_MCKEN_MCKEN_ENABLE << I2S_CONFIG_MCKEN_MCKEN_Pos);
    NRF_I2S->CONFIG.MCKFREQ = I2S_CONFIG_MCKFREQ_MCKFREQ_32MDIV2  << I2S_CONFIG_MCKFREQ_MCKFREQ_Pos;
    NRF_I2S->CONFIG.MODE = I2S_CONFIG_MODE_MODE_MASTER << I2S_CONFIG_MODE_MODE_Pos;

    NRF_I2S->PSEL.MCK = (DCMI_XCLK_PIN << I2S_PSEL_MCK_PIN_Pos);

    NRF_I2S->ENABLE = 1;
    NRF_I2S->TASKS_START = 1;

    return 0;
}

static int dcmi_config()
{
    uint32_t dcmi_pins[] = {
        DCMI_D0_PIN,
        DCMI_D1_PIN,
        DCMI_D2_PIN,
        DCMI_D3_PIN,
        DCMI_D4_PIN,
        DCMI_D5_PIN,
        DCMI_D6_PIN,
        DCMI_D7_PIN,
        DCMI_VSYNC_PIN,
        DCMI_HSYNC_PIN,
        DCMI_PXCLK_PIN,
    };

    // Configure DCMI input pins
    for (int i=0; i<sizeof(dcmi_pins)/sizeof(dcmi_pins[0]); i++) {
        nrf_gpio_cfg_input(dcmi_pins[i], NRF_GPIO_PIN_PULLUP);
    }

    _vsyncMask = digitalPinToBitMask(DCMI_VSYNC_PIN);
    _hrefMask = digitalPinToBitMask(DCMI_HSYNC_PIN);
    _pclkMask = digitalPinToBitMask(DCMI_PXCLK_PIN);

    _vsyncPort = portInputRegister(digitalPinToPort(DCMI_VSYNC_PIN));
    _hrefPort = portInputRegister(digitalPinToPort(DCMI_HSYNC_PIN));
    _pclkPort = portInputRegister(digitalPinToPort(DCMI_PXCLK_PIN));

    return 0;
}

int sensor_init()
{
    int init_ret = 0;

    #if defined(DCMI_PWDN_PIN)
    nrf_gpio_cfg_output(DCMI_PWDN_PIN);
    DCMI_PWDN_HIGH();
    #endif

    #if defined(DCMI_RESET_PIN)
    nrf_gpio_cfg_output(DCMI_RESET_PIN);
    DCMI_RESET_HIGH();
    #endif

    /* Do a power cycle */
    DCMI_PWDN_HIGH();
    mp_hal_delay_ms(10);

    DCMI_PWDN_LOW();
    mp_hal_delay_ms(10);

    // Configure the sensor external clock (XCLK) to XCLK_FREQ.
    #if (OMV_XCLK_SOURCE == OMV_XCLK_TIM)
    // Configure external clock timer.
    if (extclk_config(OMV_XCLK_FREQUENCY) != 0) {
        // Timer problem
        return -1;
    }
    #elif (OMV_XCLK_SOURCE == OMV_XCLK_OSC)
    // An external oscillator is used for the sensor clock.
    // Nothing to do.
    #else
    #error "OMV_XCLK_SOURCE is not set!"
    #endif

    /* Reset the sesnor state */
    memset(&sensor, 0, sizeof(sensor_t));

    /* Some sensors have different reset polarities, and we can't know which sensor
       is connected before initializing cambus and probing the sensor, which in turn
       requires pulling the sensor out of the reset state. So we try to probe the
       sensor with both polarities to determine line state. */
    sensor.pwdn_pol = ACTIVE_HIGH;
    sensor.reset_pol = ACTIVE_HIGH;

    /* Reset the sensor */
    DCMI_RESET_HIGH();
    mp_hal_delay_ms(10);

    DCMI_RESET_LOW();
    mp_hal_delay_ms(10);

    // Initialize the camera bus.
    cambus_init(&sensor.bus, ISC_I2C_ID, ISC_I2C_SPEED);
    mp_hal_delay_ms(10);

    /* Probe the sensor */
    sensor.slv_addr = cambus_scan(&sensor.bus);
    if (sensor.slv_addr == 0) {
        /* Sensor has been held in reset,
           so the reset line is active low */
        sensor.reset_pol = ACTIVE_LOW;

        /* Pull the sensor out of the reset state */
        DCMI_RESET_HIGH();
        mp_hal_delay_ms(10);

        /* Probe again to set the slave addr */
        sensor.slv_addr = cambus_scan(&sensor.bus);
        if (sensor.slv_addr == 0) {
            sensor.pwdn_pol = ACTIVE_LOW;

            DCMI_PWDN_HIGH();
            mp_hal_delay_ms(10);

            sensor.slv_addr = cambus_scan(&sensor.bus);
            if (sensor.slv_addr == 0) {
                sensor.reset_pol = ACTIVE_HIGH;

                DCMI_RESET_LOW();
                mp_hal_delay_ms(10);

                sensor.slv_addr = cambus_scan(&sensor.bus);
                if (sensor.slv_addr == 0) {
                    return -2;
                }
            }
        }
    }

    // Clear sensor chip ID.
    sensor.chip_id = 0;

    // Set default snapshot function.
    sensor.snapshot = sensor_snapshot;

    switch (sensor.slv_addr) {
        #if (OMV_ENABLE_OV2640 == 1)
        case OV2640_SLV_ADDR: // Or OV9650.
            cambus_readb(&sensor.bus, sensor.slv_addr, OV_CHIP_ID, &sensor.chip_id);
            break;
        #endif // (OMV_ENABLE_OV2640 == 1)

        #if (OMV_ENABLE_OV5640 == 1)
        case OV5640_SLV_ADDR:
            cambus_readb2(&sensor.bus, sensor.slv_addr, OV5640_CHIP_ID, &sensor.chip_id);
            break;
        #endif // (OMV_ENABLE_OV5640 == 1)

        #if (OMV_ENABLE_OV7725 == 1) || (OMV_ENABLE_OV7670 == 1) || (OMV_ENABLE_OV7690 == 1)
        case OV7725_SLV_ADDR: // Or OV7690 or OV7670.
            cambus_readb(&sensor.bus, sensor.slv_addr, OV_CHIP_ID, &sensor.chip_id);
            break;
        #endif //(OMV_ENABLE_OV7725 == 1) || (OMV_ENABLE_OV7670 == 1) || (OMV_ENABLE_OV7690 == 1)

        #if (OMV_ENABLE_MT9V034 == 1)
        case MT9V034_SLV_ADDR:
            cambus_readb(&sensor.bus, sensor.slv_addr, ON_CHIP_ID, &sensor.chip_id);
            break;
        #endif //(OMV_ENABLE_MT9V034 == 1)

        #if (OMV_ENABLE_LEPTON == 1)
        case LEPTON_SLV_ADDR:
            sensor.chip_id = LEPTON_ID;
            break;
        #endif // (OMV_ENABLE_LEPTON == 1)

        #if (OMV_ENABLE_HM01B0 == 1)
        case HM01B0_SLV_ADDR:
            cambus_readb2(&sensor.bus, sensor.slv_addr, HIMAX_CHIP_ID, &sensor.chip_id);
            break;
        #endif //(OMV_ENABLE_HM01B0 == 1)
        default:
            return -3;
            break;
    }

    switch (sensor.chip_id) {
        #if (OMV_ENABLE_OV2640 == 1)
        case OV2640_ID:
            if (extclk_config(OV2640_XCLK_FREQ) != 0) {
                return -3;
            }
            init_ret = ov2640_init(&sensor);
            break;
        #endif // (OMV_ENABLE_OV2640 == 1)

        #if (OMV_ENABLE_OV5640 == 1)
        case OV5640_ID:
            if (extclk_config(OV5640_XCLK_FREQ) != 0) {
                return -3;
            }
            init_ret = ov5640_init(&sensor);
            break;
        #endif // (OMV_ENABLE_OV5640 == 1)

        #if (OMV_ENABLE_OV7670 == 1)
        case OV7670_ID:
            if (extclk_config(OV7670_XCLK_FREQ) != 0) {
                return -3;
            }
            init_ret = ov7670_init(&sensor);
            break;
        #endif // (OMV_ENABLE_OV7670 == 1)

        #if (OMV_ENABLE_OV7690 == 1)
        case OV7690_ID:
            if (extclk_config(OV7690_XCLK_FREQ) != 0) {
                return -3;
            }
            init_ret = ov7690_init(&sensor);
            break;
        #endif // (OMV_ENABLE_OV7690 == 1)

        #if (OMV_ENABLE_OV7725 == 1)
        case OV7725_ID:
            init_ret = ov7725_init(&sensor);
            break;
        #endif // (OMV_ENABLE_OV7725 == 1)

        #if (OMV_ENABLE_OV9650 == 1)
        case OV9650_ID:
            init_ret = ov9650_init(&sensor);
            break;
        #endif // (OMV_ENABLE_OV9650 == 1)

        #if (OMV_ENABLE_MT9V034 == 1)
        case MT9V034_ID:
            if (extclk_config(MT9V034_XCLK_FREQ) != 0) {
                return -3;
            }
            init_ret = mt9v034_init(&sensor);
            break;
        #endif //(OMV_ENABLE_MT9V034 == 1)

        #if (OMV_ENABLE_LEPTON == 1)
        case LEPTON_ID:
            if (extclk_config(LEPTON_XCLK_FREQ) != 0) {
                return -3;
            }
            init_ret = lepton_init(&sensor);
            break;
        #endif // (OMV_ENABLE_LEPTON == 1)

        #if (OMV_ENABLE_HM01B0 == 1)
        case HM01B0_ID:
            init_ret = hm01b0_init(&sensor);
            break;
        #endif //(OMV_ENABLE_HM01B0 == 1)

        default:
            return -3;
            break;
    }

    if (init_ret != 0 ) {
        // Sensor init failed.
        return -4;
    }

    /* Configure the DCMI interface. */
    if (dcmi_config() != 0){
        // DCMI config failed
        return -6;
    }

    // Clear fb_enabled flag
    // This is executed only once to initialize the FB enabled flag.
    // TODO
    //JPEG_FB()->enabled = 0;

    // Set default color palette.
    sensor.color_palette = rainbow_table;

    sensor.detected = true;

    // Disable VSYNC IRQ and callback
    sensor_set_vsync_callback(NULL);

    /* All good! */
    return 0;
}

int sensor_reset()
{
    framebuffer_reset_buffers();

    // Reset the sensor state
    sensor.sde           = 0;
    sensor.pixformat     = 0;
    sensor.framesize     = 0;
    sensor.framerate     = 0;
    sensor.gainceiling   = 0;
    sensor.hmirror       = false;
    sensor.vflip         = false;
    sensor.transpose     = false;
    #if MICROPY_PY_IMU
    sensor.auto_rotation = sensor.chip_id == OV7690_ID;
    #else
    sensor.auto_rotation = false;
    #endif // MICROPY_PY_IMU
    sensor.vsync_callback= NULL;

    // Reset default color palette.
    sensor.color_palette = rainbow_table;

    // Restore shutdown state on reset.
    sensor_shutdown(false);

    // Hard-reset the sensor
    if (sensor.reset_pol == ACTIVE_HIGH) {
        DCMI_RESET_HIGH();
        mp_hal_delay_ms(10);
        DCMI_RESET_LOW();
    } else {
        DCMI_RESET_LOW();
        mp_hal_delay_ms(10);
        DCMI_RESET_HIGH();
    }
    mp_hal_delay_ms(20);

    // Call sensor-specific reset function
    if (sensor.reset(&sensor) != 0) {
        return -1;
    }

    return 0;
}

int sensor_get_id()
{
    return sensor.chip_id;
}

bool sensor_is_detected()
{
    return sensor.detected;
}

int sensor_sleep(int enable)
{
    if (sensor.sleep == NULL
        || sensor.sleep(&sensor, enable) != 0) {
        // Operation not supported
        return -1;
    }
    return 0;
}

int sensor_shutdown(int enable)
{
    int ret = 0;
    if (enable) {
        if (sensor.pwdn_pol == ACTIVE_HIGH) {
            DCMI_PWDN_HIGH();
        } else {
            DCMI_PWDN_LOW();
        }
    } else {
        if (sensor.pwdn_pol == ACTIVE_HIGH) {
            DCMI_PWDN_LOW();
        } else {
            DCMI_PWDN_HIGH();
        }
    }

    mp_hal_delay_ms(10);
    return ret;
}

int sensor_read_reg(uint16_t reg_addr)
{
    if (sensor.read_reg == NULL) {
        // Operation not supported
        return -1;
    }
    return sensor.read_reg(&sensor, reg_addr);
}

int sensor_write_reg(uint16_t reg_addr, uint16_t reg_data)
{
    if (sensor.write_reg == NULL) {
        // Operation not supported
        return -1;
    }
    return sensor.write_reg(&sensor, reg_addr, reg_data);
}

int sensor_set_pixformat(pixformat_t pixformat)
{
    if (sensor.pixformat == pixformat) {
        // No change
        return 0;
    }

    // sensor_check_buffsize() will switch from PIXFORMAT_BAYER to PIXFORMAT_RGB565 to try to fit
    // the MAIN_FB() in RAM as a first step optimization. If the user tries to switch back to RGB565
    // and that would be bigger than the RAM buffer we would just switch back.
    //
    // So, just short-circuit doing any work.
    //
    // This code is explicitly here to allow users to set the resolution to RGB565 and have it
    // switch to BAYER only once even though they are setting the resolution to RGB565 repeatedly
    // in a loop. Only RGB565->BAYER has this problem and needs this fix because of sensor_check_buffsize().
    uint32_t size = framebuffer_get_buffer_size();
    if ((sensor.pixformat == PIXFORMAT_BAYER)
    &&  (pixformat == PIXFORMAT_RGB565)
    &&  (MAIN_FB()->u * MAIN_FB()->v * 2 > size)
    &&  (MAIN_FB()->u * MAIN_FB()->v * 1 <= size)) {
        // No change
        return 0;
    }

    // Cropping and transposing (and thus auto rotation) don't work in JPEG mode.
    //if ((pixformat == PIXFORMAT_JPEG) && (cropped() || sensor.transpose || sensor.auto_rotation)) {
    //    return -1;
    //}

    // Flush previous frame.
    framebuffer_update_jpeg_buffer();

    if (sensor.set_pixformat == NULL
        || sensor.set_pixformat(&sensor, pixformat) != 0) {
        // Operation not supported
        return -1;
    }

    mp_hal_delay_ms(100); // wait for the camera to settle

    // Set pixel format
    sensor.pixformat = pixformat;

    // Skip the first frame.
    MAIN_FB()->bpp = -1;

    return 0;
}

int sensor_set_framesize(framesize_t framesize)
{
    if (sensor.framesize == framesize) {
        // No change
        return 0;
    }

    // Flush previous frame.
    framebuffer_update_jpeg_buffer();

    // Call the sensor specific function
    if (sensor.set_framesize == NULL
        || sensor.set_framesize(&sensor, framesize) != 0) {
        // Operation not supported
        return -1;
    }

    mp_hal_delay_ms(100); // wait for the camera to settle

    // Set framebuffer size
    sensor.framesize = framesize;

    // Skip the first frame.
    MAIN_FB()->bpp = -1;

    // Set MAIN FB x offset, y offset, width, height, backup width, and backup height.
    MAIN_FB()->x = 0;
    MAIN_FB()->y = 0;
    MAIN_FB()->w = MAIN_FB()->u = resolution[framesize][0];
    MAIN_FB()->h = MAIN_FB()->v = resolution[framesize][1];

    return 0;
}

int sensor_set_framerate(int framerate)
{
    if (sensor.framerate == framerate) {
        // No change
        return 0;
    }

    // Call the sensor specific function
    if (sensor.set_framerate == NULL
        || sensor.set_framerate(&sensor, framerate) != 0) {
        // Operation not supported
        return -1;
    }

    return 0;
}

int sensor_set_windowing(int x, int y, int w, int h)
{
    if ((MAIN_FB()->x == x) && (MAIN_FB()->y == y) && (MAIN_FB()->u == w) && (MAIN_FB()->v == h)) {
        // No change
        return 0;
    }

    if (sensor.pixformat == PIXFORMAT_JPEG) {
        return -1;
    }

<<<<<<< HEAD
    // Flush previous frame.
    framebuffer_update_jpeg_buffer();

    // We force everything to be a multiple of 2 so that when you switch between
    // grayscale/rgb565/bayer/jpeg the frame doesn't need to move around for bayer to work.
    MAIN_FB()->x = (x / 2) * 2;
    MAIN_FB()->y = (y / 2) * 2;
    MAIN_FB()->w = MAIN_FB()->u = (w / 2) * 2;
    MAIN_FB()->h = MAIN_FB()->v = (h / 2) * 2;
=======
    // Skip the first frame.
    MAIN_FB()->bpp = -1;

    MAIN_FB()->x = x;
    MAIN_FB()->y = y;
    MAIN_FB()->w = MAIN_FB()->u = w;
    MAIN_FB()->h = MAIN_FB()->v = h;
>>>>>>> 5f5deb34

    return 0;
}

int sensor_set_contrast(int level)
{
    if (sensor.set_contrast != NULL) {
        return sensor.set_contrast(&sensor, level);
    }
    return -1;
}

int sensor_set_brightness(int level)
{
    if (sensor.set_brightness != NULL) {
        return sensor.set_brightness(&sensor, level);
    }
    return -1;
}

int sensor_set_saturation(int level)
{
    if (sensor.set_saturation != NULL) {
        return sensor.set_saturation(&sensor, level);
    }
    return -1;
}

int sensor_set_gainceiling(gainceiling_t gainceiling)
{
    if (sensor.gainceiling == gainceiling) {
        /* no change */
        return 0;
    }

    /* call the sensor specific function */
    if (sensor.set_gainceiling == NULL
        || sensor.set_gainceiling(&sensor, gainceiling) != 0) {
        /* operation not supported */
        return -1;
    }

    sensor.gainceiling = gainceiling;
    return 0;
}

int sensor_set_quality(int qs)
{
    /* call the sensor specific function */
    if (sensor.set_quality == NULL
        || sensor.set_quality(&sensor, qs) != 0) {
        /* operation not supported */
        return -1;
    }
    return 0;
}

int sensor_set_colorbar(int enable)
{
    /* call the sensor specific function */
    if (sensor.set_colorbar == NULL
        || sensor.set_colorbar(&sensor, enable) != 0) {
        /* operation not supported */
        return -1;
    }
    return 0;
}

int sensor_set_auto_gain(int enable, float gain_db, float gain_db_ceiling)
{
    /* call the sensor specific function */
    if (sensor.set_auto_gain == NULL
        || sensor.set_auto_gain(&sensor, enable, gain_db, gain_db_ceiling) != 0) {
        /* operation not supported */
        return -1;
    }
    return 0;
}

int sensor_get_gain_db(float *gain_db)
{
    /* call the sensor specific function */
    if (sensor.get_gain_db == NULL
        || sensor.get_gain_db(&sensor, gain_db) != 0) {
        /* operation not supported */
        return -1;
    }
    return 0;
}

int sensor_set_auto_exposure(int enable, int exposure_us)
{
    /* call the sensor specific function */
    if (sensor.set_auto_exposure == NULL
        || sensor.set_auto_exposure(&sensor, enable, exposure_us) != 0) {
        /* operation not supported */
        return -1;
    }
    return 0;
}

int sensor_get_exposure_us(int *exposure_us)
{
    /* call the sensor specific function */
    if (sensor.get_exposure_us == NULL
        || sensor.get_exposure_us(&sensor, exposure_us) != 0) {
        /* operation not supported */
        return -1;
    }
    return 0;
}

int sensor_set_auto_whitebal(int enable, float r_gain_db, float g_gain_db, float b_gain_db)
{
    /* call the sensor specific function */
    if (sensor.set_auto_whitebal == NULL
        || sensor.set_auto_whitebal(&sensor, enable, r_gain_db, g_gain_db, b_gain_db) != 0) {
        /* operation not supported */
        return -1;
    }
    return 0;
}

int sensor_get_rgb_gain_db(float *r_gain_db, float *g_gain_db, float *b_gain_db)
{
    /* call the sensor specific function */
    if (sensor.get_rgb_gain_db == NULL
        || sensor.get_rgb_gain_db(&sensor, r_gain_db, g_gain_db, b_gain_db) != 0) {
        /* operation not supported */
        return -1;
    }
    return 0;
}

int sensor_set_hmirror(int enable)
{
    if (sensor.hmirror == ((bool) enable)) {
        /* no change */
        return 0;
    }

    /* call the sensor specific function */
    if (sensor.set_hmirror == NULL
        || sensor.set_hmirror(&sensor, enable) != 0) {
        /* operation not supported */
        return -1;
    }
    sensor.hmirror = enable;
    mp_hal_delay_ms(100); // wait for the camera to settle
    return 0;
}

bool sensor_get_hmirror()
{
    return sensor.hmirror;
}

int sensor_set_vflip(int enable)
{
    if (sensor.vflip == ((bool) enable)) {
        /* no change */
        return 0;
    }

    /* call the sensor specific function */
    if (sensor.set_vflip == NULL
        || sensor.set_vflip(&sensor, enable) != 0) {
        /* operation not supported */
        return -1;
    }
    sensor.vflip = enable;
    mp_hal_delay_ms(100); // wait for the camera to settle
    return 0;
}

bool sensor_get_vflip()
{
    return sensor.vflip;
}

int sensor_set_transpose(bool enable)
{
    if (sensor.transpose == enable) {
        /* no change */
        return 0;
    }

    if (sensor.pixformat == PIXFORMAT_JPEG) {
        return -1;
    }

    sensor.transpose = enable;
    return 0;
}

bool sensor_get_transpose()
{
    return sensor.transpose;
}

int sensor_set_auto_rotation(bool enable)
{
    if (sensor.auto_rotation == enable) {
        /* no change */
        return 0;
    }

    if (sensor.pixformat == PIXFORMAT_JPEG) {
        return -1;
    }

    sensor.auto_rotation = enable;
    return 0;
}

bool sensor_get_auto_rotation()
{
    return sensor.auto_rotation;
}

int sensor_set_framebuffers(int count)
{
    // Flush previous frame.
    framebuffer_update_jpeg_buffer();

    return framebuffer_set_buffers(count);
}

int sensor_set_special_effect(sde_t sde)
{
    if (sensor.sde == sde) {
        /* no change */
        return 0;
    }

    /* call the sensor specific function */
    if (sensor.set_special_effect == NULL
        || sensor.set_special_effect(&sensor, sde) != 0) {
        /* operation not supported */
        return -1;
    }

    sensor.sde = sde;
    return 0;
}

int sensor_set_lens_correction(int enable, int radi, int coef)
{
    /* call the sensor specific function */
    if (sensor.set_lens_correction == NULL
        || sensor.set_lens_correction(&sensor, enable, radi, coef) != 0) {
        /* operation not supported */
        return -1;
    }

    return 0;
}

int sensor_ioctl(int request, ... /* arg */)
{
    int ret = -1;

    if (sensor.ioctl != NULL) {
        va_list ap;
        va_start(ap, request);
        /* call the sensor specific function */
        ret = sensor.ioctl(&sensor, request, ap);
        va_end(ap);
    }

    return ret;
}

int sensor_set_vsync_callback(vsync_cb_t vsync_cb)
{
    sensor.vsync_callback = vsync_cb;
    if (sensor.vsync_callback == NULL) {
        // Disable VSYNC EXTI IRQ
    } else {
        // Enable VSYNC EXTI IRQ
    }
    return 0;
}

int sensor_set_color_palette(const uint16_t *color_palette)
{
    sensor.color_palette = color_palette;
    return 0;
}

const uint16_t *sensor_get_color_palette()
{
    return sensor.color_palette;
}

void VsyncExtiCallback()
{
    if (sensor.vsync_callback != NULL) {
        //sensor.vsync_callback(HAL_GPIO_ReadPin(DCMI_VSYNC_PORT, DCMI_VSYNC_PIN));
    }
}

// To make the user experience better we automatically shrink the size of the MAIN_FB() to fit
// within the RAM we have onboard the system.
void sensor_check_buffsize()
{
    if (MAIN_FB()->n_buffers != 1) {
        framebuffer_set_buffers(1);
    }

    uint32_t size = framebuffer_get_buffer_size();
    uint32_t bpp;

    switch (sensor.pixformat) {
        case PIXFORMAT_GRAYSCALE:
        case PIXFORMAT_BAYER:
            bpp = 1;
            break;
        case PIXFORMAT_RGB565:
        case PIXFORMAT_YUV422:
            bpp = 2;
            break;
        // If the pixformat is NULL/JPEG there we can't do anything to check if it fits before hand.
        default:
            return;
    }

    // MAIN_FB() fits, we are done.
    if ((MAIN_FB()->u * MAIN_FB()->v * bpp) <= size) {
        return;
    }

    if (sensor.pixformat == PIXFORMAT_RGB565) {
        // Switch to bayer for the quick 2x savings.
        sensor_set_pixformat(PIXFORMAT_BAYER);
        bpp = 1;

        // MAIN_FB() fits, we are done (bpp is 1).
        if (MAIN_FB()->u * MAIN_FB()->v <= size) {
            return;
        }
    }

    int window_w = MAIN_FB()->u;
    int window_h = MAIN_FB()->v;

    // We need to shrink the frame buffer. We can do this by cropping. So, we will subtract columns
    // and rows from the frame buffer until it fits within the frame buffer.
    int max = IM_MAX(window_w, window_h);
    int min = IM_MIN(window_w, window_h);
    float aspect_ratio = max / ((float) min);
    float r = aspect_ratio, best_r = r;
    int c = 1, best_c = c;
    float best_err = FLT_MAX;

    // Find the width/height ratio that's within 1% of the aspect ratio with a loop limit.
    for (int i = 100; i; i--) {
        float err = fast_fabsf(r - fast_roundf(r));

        if (err <= best_err) {
            best_err = err;
            best_r = r;
            best_c = c;
        }

        if (best_err <= 0.01f) {
            break;
        }

        r += aspect_ratio;
        c += 1;
    }

    // Select the larger geometry to map the aspect ratio to.
    int u_sub, v_sub;

    if (window_w > window_h) {
        u_sub = fast_roundf(best_r);
        v_sub = best_c;
    } else {
        u_sub = best_c;
        v_sub = fast_roundf(best_r);
    }

    // Crop the frame buffer while keeping the aspect ratio and keeping the width/height even.
    while (((MAIN_FB()->u * MAIN_FB()->v * bpp) > size) || (MAIN_FB()->u % 2)  || (MAIN_FB()->v % 2)) {
        MAIN_FB()->u -= u_sub;
        MAIN_FB()->v -= v_sub;
    }

    // Center the new window using the previous offset and keep the offset even.
    MAIN_FB()->x += (window_w - MAIN_FB()->u) / 2;
    MAIN_FB()->y += (window_h - MAIN_FB()->v) / 2;

    if (MAIN_FB()->x % 2) {
        MAIN_FB()->x -= 1;
    }

    if (MAIN_FB()->y % 2) {
        MAIN_FB()->y -= 1;
    }
}

// This is the default snapshot function, which can be replaced in sensor_init functions.
int sensor_snapshot(sensor_t *sensor, image_t *image, uint32_t flags)
{
    // Compress the framebuffer for the IDE preview, only if it's not the first frame,
    // the framebuffer is enabled and the image sensor does not support JPEG encoding.
    // Note: This doesn't run unless the IDE is connected and the framebuffer is enabled.
    framebuffer_update_jpeg_buffer();

    framebuffer_free_current_buffer();
    vbuffer_t *buffer = framebuffer_get_tail(FB_NO_FLAGS);

    if (!buffer) {
        return -1;
    }

    uint8_t *b = buffer->data;
    uint32_t _width  = MAIN_FB()->w;
    uint32_t _height = MAIN_FB()->h;
    int bytesPerRow  = _width * 2; // Always read 2 BPP
    bool _grayscale = (sensor->pixformat == PIXFORMAT_GRAYSCALE);

    uint32_t ulPin = 32; // P1.xx set of GPIO is in 'pin' 32 and above
    NRF_GPIO_Type *port = nrf_gpio_pin_port_decode(&ulPin);

    noInterrupts();

    // Falling edge indicates start of frame
    while ((*_vsyncPort & _vsyncMask) == 0); // wait for HIGH
    while ((*_vsyncPort & _vsyncMask) != 0); // wait for LOW

    for (int i = 0; i < _height; i++) {
        // rising edge indicates start of line
        while ((*_hrefPort & _hrefMask) == 0); // wait for HIGH

        for (int j = 0; j < bytesPerRow; j++) {
            // rising edges clock each data byte
            while ((*_pclkPort & _pclkMask) != 0); // wait for LOW

            uint32_t in = port->IN; // read all bits in parallel
            //in = (in >> 8) | ((in>>2) & 3);
            in >>= 2; // place bits 0 and 1 at the "bottom" of the register
            in &= 0x3f03; // isolate the 8 bits we care about
            in |= (in >> 6); // combine the upper 6 and lower 2 bits

            if (!(j & 1) || !_grayscale) {
                *b++ = in;
            }
            while ((*_pclkPort & _pclkMask) == 0); // wait for HIGH
        }
        while ((*_hrefPort & _hrefMask) != 0); // wait for LOW
    }

    interrupts();

    // Fix the BPP.
    switch (sensor->pixformat) {
        case PIXFORMAT_GRAYSCALE:
            MAIN_FB()->bpp = 1;
            break;
        case PIXFORMAT_YUV422:
        case PIXFORMAT_RGB565: {
            MAIN_FB()->bpp = 2;
            if (SENSOR_HW_FLAGS_GET(sensor, SWNSOR_HW_FLAGS_RGB565_REV)) {
                unaligned_memcpy_rev16(buffer->data, buffer->data, _width*_height);
            }
            break;
        }
        case PIXFORMAT_BAYER:
            MAIN_FB()->bpp = 3;
            break;
        default:
            MAIN_FB()->bpp = -1;
            break;
    }

    // Set the user image.
    if (image != NULL) {
        image->w = MAIN_FB()->w;
        image->h = MAIN_FB()->h;
        image->bpp = MAIN_FB()->bpp;
        image->pixels = buffer->data;
    }

    return 0;
}<|MERGE_RESOLUTION|>--- conflicted
+++ resolved
@@ -607,17 +607,9 @@
         return -1;
     }
 
-<<<<<<< HEAD
     // Flush previous frame.
     framebuffer_update_jpeg_buffer();
 
-    // We force everything to be a multiple of 2 so that when you switch between
-    // grayscale/rgb565/bayer/jpeg the frame doesn't need to move around for bayer to work.
-    MAIN_FB()->x = (x / 2) * 2;
-    MAIN_FB()->y = (y / 2) * 2;
-    MAIN_FB()->w = MAIN_FB()->u = (w / 2) * 2;
-    MAIN_FB()->h = MAIN_FB()->v = (h / 2) * 2;
-=======
     // Skip the first frame.
     MAIN_FB()->bpp = -1;
 
@@ -625,7 +617,6 @@
     MAIN_FB()->y = y;
     MAIN_FB()->w = MAIN_FB()->u = w;
     MAIN_FB()->h = MAIN_FB()->v = h;
->>>>>>> 5f5deb34
 
     return 0;
 }
